import torch
from torch import Tensor, nn

from hepattn.models.decoder import MaskFormerDecoderLayer
from hepattn.models.task import ObjectHitMaskTask


class MaskFormer(nn.Module):
    def __init__(
        self,
        input_nets: nn.ModuleList,
        encoder: nn.Module | None,
        decoder_layer_config: dict,
        num_decoder_layers: int,
        tasks: nn.ModuleList,
        num_queries: int,
        dim: int,
        matcher: nn.Module | None = None,
        input_sort_field: str | None = None,
        use_attn_masks: bool = True,
        use_query_masks: bool = True,
<<<<<<< HEAD
        raw_variables: list[str] | None = None,
        intermediate_losses: bool = True,
=======
>>>>>>> 4d1f84b5
    ):
        """
        Initializes the MaskFormer model, which is a modular transformer-style architecture designed
        for multi-task object inference with attention-based decoding and optional encoder blocks.

        Parameters
        ----------
        input_nets : nn.ModuleList
            A list of input modules, each responsible for embedding a specific input type.
        encoder : nn.Module
            An optional encoder module that processes merged input embeddings with optional sorting.
        decoder_layer_config : dict
            Configuration dictionary used to initialize each MaskFormerDecoderLayer.
        num_decoder_layers : int
            The number of decoder layers to stack.
        tasks : nn.ModuleList
            A list of task modules, each responsible for producing and processing predictions from decoder outputs.
        matcher : nn.Module or None
            A module used to match predictions to targets (e.g., using the Hungarian algorithm) for loss computation.
        num_queries : int
            The number of object-level queries to initialize and decode.
        dim : int
            The dimensionality of the query and key embeddings.
        input_sort_field : str or None, optional
            An optional key used to sort the input objects (e.g., for windowed attention).
        use_attn_masks : bool, optional
            If True, attention masks will be used to control which input objects are attended to.
        use_query_masks : bool, optional
            If True, query masks will be used to control which queries are valid during attention.
<<<<<<< HEAD
        raw_variables : list[str] or None, optional
            A list of variable names that passed to tasks without embedding.
        intermediate_losses : bool, optional
            If True, intermediate losses will be applied at each decoder layer.
=======
>>>>>>> 4d1f84b5
        """
        super().__init__()
        self.input_nets = input_nets
        self.encoder = encoder
        self.decoder_layers = nn.ModuleList([MaskFormerDecoderLayer(**decoder_layer_config) for _ in range(num_decoder_layers)])
        self.tasks = tasks
        self.matcher = matcher
        self.num_queries = num_queries
        self.query_initial = nn.Parameter(torch.randn(num_queries, dim))
        self.input_sort_field = input_sort_field
        self.use_attn_masks = use_attn_masks
        self.use_query_masks = use_query_masks
<<<<<<< HEAD
        self.raw_variables = raw_variables or []
        self.intermediate_losses = intermediate_losses
=======
>>>>>>> 4d1f84b5

    def forward(self, inputs: dict[str, Tensor]) -> dict[str, Tensor]:
        # Atomic input names
        input_names = [input_net.input_name for input_net in self.input_nets]

        assert "key" not in input_names, "'key' input name is reserved."
        assert "query" not in input_names, "'query' input name is reserved."

        x = {}

        for raw_var in self.raw_variables:
            # If the raw variable is present in the inputs, add it directly to the output
            if raw_var in inputs:
                x[raw_var] = inputs[raw_var]

        # Embed the input objects
        for input_net in self.input_nets:
            input_name = input_net.input_name
            x[input_name + "_embed"] = input_net(inputs)
            x[input_name + "_valid"] = inputs[input_name + "_valid"]

            # These slices can be used to pick out specific
            # objects after we have merged them all together
            # TODO: Clean this up
            device = inputs[input_name + "_valid"].device
            x[f"key_is_{input_name}"] = torch.cat(
                [torch.full((inputs[i + "_valid"].shape[-1],), i == input_name, device=device, dtype=torch.bool) for i in input_names], dim=-1
            )

        # Merge the input objects and he padding mask into a single set
        x["key_embed"] = torch.concatenate([x[input_name + "_embed"] for input_name in input_names], dim=-2)
        x["key_valid"] = torch.concatenate([x[input_name + "_valid"] for input_name in input_names], dim=-1)

        # calculate the batch size and combined number of input constituents
        batch_size = x["key_valid"].shape[0]
        num_constituents = x["key_valid"].shape[-1]

        # if all key_valid are true, then we can just set it to None
        if batch_size == 1 and x["key_valid"].all():
            x["key_valid"] = None

        # Also merge the field being used for sorting in window attention if requested
        if self.input_sort_field is not None:
            x[f"key_{self.input_sort_field}"] = torch.concatenate(
                [inputs[input_name + "_" + self.input_sort_field] for input_name in input_names], dim=-1
            )

        # Pass merged input hits through the encoder
        if self.encoder is not None:
            # Note that a padded feature is a feature that is not valid!
            x["key_embed"] = self.encoder(x["key_embed"], x_sort_value=x.get(f"key_{self.input_sort_field}"), kv_mask=x.get("key_valid"))

        # Unmerge the updated features back into the separate input types
        # These are just views into the tensor that old all the merged hits
        for input_name in input_names:
            x[input_name + "_embed"] = x["key_embed"][..., x[f"key_is_{input_name}"], :]

        # Generate the queries that represent objects
        x["query_embed"] = self.query_initial.expand(batch_size, -1, -1)
        x["query_valid"] = torch.full((batch_size, self.num_queries), True)

        # Pass encoded inputs through decoder to produce outputs
        outputs = {}
        for layer_index, decoder_layer in enumerate(self.decoder_layers):
            outputs[f"layer_{layer_index}"] = {}

            attn_masks = {}
            query_mask = None

            for task in self.tasks:
                # Get the outputs of the task given the current embeddings and record them
                task_outputs = task(x)

                # Need this for incidence-based regression task
                if task.name == "incidence":
                    # Assume that the incidence task has only one output
                    x["incidence"] = task_outputs[task.outputs[0]].detach()
                if task.name == "classification":
                    # Assume that the classification task has only one output
                    x["class_probs"] = task_outputs[task.outputs[0]].detach()
                outputs[f"layer_{layer_index}"][task.name] = task_outputs

                # Here we check if each task has an attention mask to contribute, then after
                # we fill in any attention masks for any features that did not get an attention mask
                task_attn_masks = task.attn_mask(task_outputs)

                for input_name, attn_mask in task_attn_masks.items():
                    # We only want to mask an attention slot if every task agrees the slots should be masked
                    # so we only mask if both the existing and new attention mask are masked, which means a slot is valid if
                    # either current or new mask is valid
                    if input_name in attn_masks:
                        attn_masks[input_name] |= attn_mask
                    else:
                        attn_masks[input_name] = attn_mask

                # Now do same but for query masks
                task_query_mask = task.query_mask(task_outputs)

                if task_query_mask is not None and self.use_query_masks:
                    query_mask = query_mask | task_query_mask if query_mask is not None else task_query_mask

            # Fill in attention masks for features that did not get one specified by any task
            if attn_masks and self.use_attn_masks:
                attn_mask = torch.full((batch_size, self.num_queries, num_constituents), True, device=x["key_embed"].device)

                for input_name, input_attn_mask in attn_masks.items():
                    attn_mask[..., x[f"key_is_{input_name}"]] = input_attn_mask

            # If no attention masks were specified, set it to none to avoid redundant masking
            else:
                attn_mask = None

            # Update the keys and queries
            x["query_embed"], x["key_embed"] = decoder_layer(
                x["query_embed"], x["key_embed"], attn_mask=attn_mask, q_mask=query_mask, kv_mask=x.get("key_valid")
            )

            # Unmerge the updated features back into the separate input types
            for input_name in input_names:
                x[input_name + "_embed"] = x["key_embed"][..., x[f"key_is_{input_name}"], :]

        # Get the final outputs - we don't need to compute attention masks or update things here
        outputs["final"] = {}
        for task in self.tasks:
            outputs["final"][task.name] = task(x)

            # Need this for incidence-based regression task
            if task.name == "incidence":
                # Assume that the incidence task has only one output
                x["incidence"] = outputs["final"][task.name][task.outputs[0]].detach()
            if task.name == "classification":
                # Assume that the classification task has only one output
                x["class_probs"] = outputs["final"][task.name][task.outputs[0]].detach()

        return outputs

    def predict(self, outputs: dict) -> dict:
        """Takes the raw model outputs and produces a set of actual inferences / predictions.
        For example will take output probabilies and apply threshold cuts to prduce boolean predictions.

        Parameters
        ----------
        outputs:
            The outputs produces the forward pass of the model.
        """
        preds = {}

        # Compute predictions for each task in each block
        for layer_name, layer_outputs in outputs.items():
            preds[layer_name] = {}

            for task in self.tasks:
                preds[layer_name][task.name] = task.predict(layer_outputs[task.name])

        return preds

    def loss(self, outputs: dict, targets: dict) -> dict:
        """Computes the loss between the forward pass of the model and the data / targets.
        It first computes the cost / loss between each of the predicted and true tracks in each ROI
        and then uses the Hungarian algorihtm to perform an optimal bipartite matching. The model
        predictions are then permuted to match this optimal matching, after which the final loss
        between the model and target is computed.

        Parameters
        ----------
        outputs:
            The outputs produces the forward pass of the model.
        outputs:
            The data containing the targets.
        """
        # Will hold the costs between all pairs of objects - cost axes are (batch, pred, true)
        costs = {}
        batch_idxs = torch.arange(targets["particle_valid"].shape[0]).unsqueeze(1)
        for layer_name, layer_outputs in outputs.items():
            layer_costs = None

            # Get the cost contribution from each of the tasks
            for task in self.tasks:
                # Skip tasks that do not contribute intermediate losses
                if layer_name != "final" and not task.has_intermediate_loss:
                    continue

                # Only use the cost from the final set of predictions
                task_costs = task.cost(layer_outputs[task.name], targets)

                # Add the cost on to our running cost total, otherwise initialise a running cost matrix
                for cost in task_costs.values():
                    if layer_costs is not None:
                        layer_costs += cost
                    else:
                        layer_costs = cost

            costs[layer_name] = layer_costs.detach()

        batch_idxs = torch.arange(targets["particle_valid"].shape[0]).unsqueeze(1)
        # Permute the outputs for each output in each layer
        for layer_name in costs:
            # Get the indicies that can permute the predictions to yield their optimal matching
            pred_idxs = self.matcher(costs[layer_name], targets["particle_valid"])

            # Apply the permutation in place
            for task in self.tasks:
                for output_name in task.outputs:
                    outputs[layer_name][task.name][output_name] = outputs[layer_name][task.name][output_name][batch_idxs, pred_idxs]

        # Compute the losses for each task in each block
        losses = {}
        for layer_name in outputs:
            losses[layer_name] = {}
            for task in self.tasks:
<<<<<<< HEAD
                losses[layer_name][task.name] = task.loss(outputs[layer_name], targets)
=======
                # Skip tasks that are not ObjectHitMaskTask for intermediate layers
                if layer_name != "final" and not isinstance(task, ObjectHitMaskTask):
                    continue
                losses[layer_name][task.name] = task.loss(outputs[layer_name][task.name], targets)
>>>>>>> 4d1f84b5

        return losses<|MERGE_RESOLUTION|>--- conflicted
+++ resolved
@@ -2,7 +2,6 @@
 from torch import Tensor, nn
 
 from hepattn.models.decoder import MaskFormerDecoderLayer
-from hepattn.models.task import ObjectHitMaskTask
 
 
 class MaskFormer(nn.Module):
@@ -19,11 +18,7 @@
         input_sort_field: str | None = None,
         use_attn_masks: bool = True,
         use_query_masks: bool = True,
-<<<<<<< HEAD
         raw_variables: list[str] | None = None,
-        intermediate_losses: bool = True,
-=======
->>>>>>> 4d1f84b5
     ):
         """
         Initializes the MaskFormer model, which is a modular transformer-style architecture designed
@@ -53,13 +48,8 @@
             If True, attention masks will be used to control which input objects are attended to.
         use_query_masks : bool, optional
             If True, query masks will be used to control which queries are valid during attention.
-<<<<<<< HEAD
         raw_variables : list[str] or None, optional
             A list of variable names that passed to tasks without embedding.
-        intermediate_losses : bool, optional
-            If True, intermediate losses will be applied at each decoder layer.
-=======
->>>>>>> 4d1f84b5
         """
         super().__init__()
         self.input_nets = input_nets
@@ -72,11 +62,7 @@
         self.input_sort_field = input_sort_field
         self.use_attn_masks = use_attn_masks
         self.use_query_masks = use_query_masks
-<<<<<<< HEAD
         self.raw_variables = raw_variables or []
-        self.intermediate_losses = intermediate_losses
-=======
->>>>>>> 4d1f84b5
 
     def forward(self, inputs: dict[str, Tensor]) -> dict[str, Tensor]:
         # Atomic input names
@@ -287,13 +273,6 @@
         for layer_name in outputs:
             losses[layer_name] = {}
             for task in self.tasks:
-<<<<<<< HEAD
                 losses[layer_name][task.name] = task.loss(outputs[layer_name], targets)
-=======
-                # Skip tasks that are not ObjectHitMaskTask for intermediate layers
-                if layer_name != "final" and not isinstance(task, ObjectHitMaskTask):
-                    continue
-                losses[layer_name][task.name] = task.loss(outputs[layer_name][task.name], targets)
->>>>>>> 4d1f84b5
 
         return losses
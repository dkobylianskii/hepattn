import math
from abc import ABC, abstractmethod
from typing import Literal

import torch
from torch import Tensor, nn

from hepattn.models.dense import Dense
from hepattn.models.loss import cost_fns, loss_fns, mask_focal_loss
from hepattn.utils.masks import topk_attn
from hepattn.utils.scaling import FeatureScaler


class Task(nn.Module, ABC):
    def __init__(self, has_intermediate_loss: bool = False):
        super().__init__()
        self.has_intermediate_loss = has_intermediate_loss

    @abstractmethod
    def forward(self, x: dict[str, Tensor]) -> dict[str, Tensor]:
        """Compute the forward pass of the task."""

    @abstractmethod
    def predict(self, outputs: dict[str, Tensor], **kwargs) -> dict[str, Tensor]:
        """Return predictions from model outputs."""

    @abstractmethod
    def loss(self, outputs: dict[str, Tensor], targets: dict[str, Tensor]) -> dict[str, Tensor]:
        """Compute loss between outputs and targets."""

    def cost(self, outputs: dict[str, Tensor], targets: dict[str, Tensor], **kwargs) -> dict[str, Tensor]:
        return {}

    def attn_mask(self, outputs, **kwargs):
        return {}

    def key_mask(self, outputs, **kwargs):
        return {}

    def query_mask(self, outputs, **kwargs):
        return None


class ObjectValidTask(Task):
    def __init__(
        self,
        name: str,
        input_object: str,
        output_object: str,
        target_object: str,
        losses: dict[str, float],
        costs: dict[str, float],
        dim: int,
        null_weight: float = 1.0,
        mask_queries: bool = False,
    ):
        """Task used for classifying whether object candidates / seeds should be
        taken as reconstructed / pred objects or not.

        Parameters
        ----------
        name : str
            Name of the task - will be used as the key to separate task outputs.
        input_object : str
            Name of the input object object
        output_object : str
            Name of the output object object which will denote if the predicted object slot is used or not.
        target_object: str
            Name of the target object object that we want to predict is valid or not.
        losses : dict[str, float]
            Dict specifying which losses to use. Keys are loss function name and values are loss weights.
        costs : dict[str, float]
            Dict specifying which costs to use. Keys are cost function name and values are cost weights.
        dim : int
            Embedding dimension of the input objects.
        null_weight : float
            Weight applied to the null class in the loss. Useful if many instances of
            the target class are null, and we need to reweight to overcome class imbalance.
        """
        super().__init__()

        self.name = name
        self.input_object = input_object
        self.output_object = output_object
        self.target_object = target_object
        self.losses = losses
        self.costs = costs
        self.dim = dim
        self.null_weight = null_weight
        self.mask_queries = mask_queries

        # Internal
        self.inputs = [input_object + "_embed"]
        self.outputs = [output_object + "_logit"]
        self.net = Dense(dim, 1)

    def forward(self, x: dict[str, Tensor]) -> dict[str, Tensor]:
        # Network projects the embedding down into a scalar
        x_logit = self.net(x[self.input_object + "_embed"])
        return {self.output_object + "_logit": x_logit.squeeze(-1)}

    def predict(self, outputs, threshold=0.5):
        # Objects that have a predicted probability aove the threshold are marked as predicted to exist
        return {self.output_object + "_valid": outputs[self.output_object + "_logit"].detach().sigmoid() >= threshold}

    def cost(self, outputs, targets):
        output = outputs[self.output_object + "_logit"].detach().to(torch.float32)
        target = targets[self.target_object + "_valid"].to(torch.float32)
        costs = {}
        for cost_fn, cost_weight in self.costs.items():
            costs[cost_fn] = cost_weight * cost_fns[cost_fn](output, target)
        return costs

    def loss(self, outputs, targets):
        losses = {}
        output = outputs[self.output_object + "_logit"]
        target = targets[self.target_object + "_valid"].type_as(output)
        sample_weight = target + self.null_weight * (1 - target)
        for loss_fn, loss_weight in self.losses.items():
            losses[loss_fn] = loss_weight * loss_fns[loss_fn](output, target, sample_weight=sample_weight)
        return losses

    def query_mask(self, outputs, threshold=0.1):
        if not self.mask_queries:
            return None

        return outputs[self.output_object + "_logit"].detach().sigmoid() >= threshold


class HitFilterTask(Task):
    def __init__(
        self,
        name: str,
        hit_name: str,
        target_field: str,
        dim: int,
        threshold: float = 0.1,
        mask_keys: bool = False,
        loss_fn: Literal["bce", "focal", "both"] = "bce",
    ):
        """Task used for classifying whether hits belong to reconstructable objects or not."""
        super().__init__()

        self.name = name
        self.hit_name = hit_name
        self.target_field = target_field
        self.dim = dim
        self.threshold = threshold
        self.loss_fn = loss_fn
        self.mask_keys = mask_keys

        # Internal
        self.hit_names = [f"{hit_name}_embed"]
        self.net = Dense(dim, 1)

    def forward(self, x: dict[str, Tensor]) -> dict[str, Tensor]:
        x_logit = self.net(x[f"{self.hit_name}_embed"])
        return {f"{self.hit_name}_logit": x_logit.squeeze(-1)}

    def predict(self, outputs: dict) -> dict:
        return {f"{self.hit_name}_{self.target_field}": outputs[f"{self.hit_name}_logit"].sigmoid() >= self.threshold}

    def loss(self, outputs: dict, targets: dict) -> dict:
        # Pick out the field that denotes whether a hit is on a reconstructable object or not
        output = outputs[f"{self.hit_name}_logit"]
        target = targets[f"{self.hit_name}_{self.target_field}"].type_as(output)

        # Calculate the BCE loss with class weighting
        if self.loss_fn == "bce":
            pos_weight = 1 / target.float().mean()
            loss = nn.functional.binary_cross_entropy_with_logits(output, target, pos_weight=pos_weight)
            return {f"{self.hit_name}_{self.loss_fn}": loss}
            weight = 1 / target.float().mean()
            loss = nn.functional.binary_cross_entropy_with_logits(output, target, pos_weight=weight)
            return {f"{self.hit_name}_{self.loss_fn}": loss}
        if self.loss_fn == "focal":
            loss = mask_focal_loss(output, target)
            return {f"{self.hit_name}_{self.loss_fn}": loss}
        if self.loss_fn == "both":
            pos_weight = 1 / target.float().mean()
            bce_loss = nn.functional.binary_cross_entropy_with_logits(output, target, pos_weight=pos_weight)
            focal_loss_value = mask_focal_loss(output, target)
            return {
                f"{self.hit_name}_bce": bce_loss,
                f"{self.hit_name}_focal": focal_loss_value,
            }
        raise ValueError(f"Unknown loss function: {self.loss_fn}")

    def key_mask(self, outputs, threshold=0.1):
        if not self.mask_keys:
            return {}

        return {self.hit_name: outputs[f"{self.hit_name}_logit"].detach().sigmoid() >= threshold}


class ObjectHitMaskTask(Task):
    def __init__(
        self,
        name: str,
        input_hit: str,
        input_object: str,
        output_object: str,
        target_object: str,
        losses: dict[str, float],
        costs: dict[str, float],
        dim: int,
        null_weight: float = 1.0,
        mask_attn: bool = True,
<<<<<<< HEAD
        logit_scale: float = 1.0,
        pred_threshold: float = 0.5,
=======
        target_field: str = "valid",
>>>>>>> 5bc4f741
    ):
        super().__init__()

        self.name = name
        self.input_hit = input_hit
        self.input_object = input_object
        self.output_object = output_object
        self.target_object = target_object
        self.target_field = target_field

        self.losses = losses
        self.costs = costs
        self.dim = dim
        self.null_weight = null_weight
        self.mask_attn = mask_attn
        self.logit_scale = logit_scale
        self.pred_threshold = pred_threshold
        self.has_intermediate_loss = mask_attn

        self.output_object_hit = output_object + "_" + input_hit
        self.target_object_hit = target_object + "_" + input_hit
        self.inputs = [input_object + "_embed", input_hit + "_embed"]
        self.outputs = [self.output_object_hit + "_logit"]
        self.hit_net = Dense(dim, dim)
        self.object_net = Dense(dim, dim)

    def forward(self, x: dict[str, Tensor]) -> dict[str, Tensor]:
        # Produce new task-specific embeddings for the hits and objects
        x_object = self.object_net(x[self.input_object + "_embed"])
        x_hit = self.hit_net(x[self.input_hit + "_embed"])

        # Object-hit probability is the dot product between the hit and object embedding
        object_hit_logit = self.logit_scale * torch.einsum("bnc,bmc->bnm", x_object, x_hit)

        # Zero out entries for any hit slots that are not valid
        object_hit_logit[~x[self.input_hit + "_valid"].unsqueeze(-2).expand_as(object_hit_logit)] = torch.finfo(object_hit_logit.dtype).min

        return {self.output_object_hit + "_logit": object_hit_logit}

    def attn_mask(self, outputs, threshold=0.1):
        if not self.mask_attn:
            return {}

        attn_mask = outputs[self.output_object_hit + "_logit"].detach().sigmoid() >= threshold

        # If the attn mask is completely padded for a given entry, unpad it - tested and is required (?)
        # TODO: See if the query masking stops this from being necessary
        attn_mask[torch.where(torch.all(attn_mask, dim=-1))] = False

        return {self.input_hit: attn_mask}

    def predict(self, outputs, threshold=0.5):
        # Object-hit pairs that have a predicted probability above the threshold are predicted as being associated to one-another
        return {self.output_object_hit + "_valid": outputs[self.output_object_hit + "_logit"].detach().sigmoid() >= self.pred_threshold}

    def cost(self, outputs, targets):
        output = outputs[self.output_object_hit + "_logit"].detach().to(torch.float32)
<<<<<<< HEAD
        target = targets[self.target_object_hit + "_valid"].detach().to(output.dtype)
=======
        target = targets[self.target_object_hit + "_" + self.target_field].to(torch.float32)
>>>>>>> 5bc4f741

        costs = {}
        # sample_weight = target + self.null_weight * (1 - target)
        for cost_fn, cost_weight in self.costs.items():
            costs[cost_fn] = cost_weight * cost_fns[cost_fn](output, target)
        return costs

    def loss(self, outputs, targets):
        output = outputs[self.output_object_hit + "_logit"]
        target = targets[self.target_object_hit + "_" + self.target_field].type_as(output)

        hit_pad = targets[self.input_hit + "_valid"]
        object_pad = targets[self.target_object + "_valid"]

        sample_weight = target + self.null_weight * (1 - target)
        losses = {}
        for loss_fn, loss_weight in self.losses.items():
            losses[loss_fn] = loss_weight * loss_fns[loss_fn](
                output, target, object_valid_mask=object_pad, input_pad_mask=hit_pad, sample_weight=sample_weight
            )
        return losses


class RegressionTask(Task):
    def __init__(
        self,
        name: str,
        output_object: str,
        target_object: str,
        fields: list[str],
        loss_weight: float,
        cost_weight: float,
    ):
        super().__init__()

        self.name = name
        self.output_object = output_object
        self.target_object = target_object
        self.fields = fields
        self.loss_weight = loss_weight
        self.cost_weight = cost_weight
        self.k = len(fields)
        # For standard regression number of DoFs is just the number of targets
        self.ndofs = self.k

    def forward(self, x: dict[str, Tensor]) -> dict[str, Tensor]:
        # For a standard regression task, the raw network output is the final prediction
        latent = self.latent(x)
        return {self.output_object + "_regr": latent}

    def predict(self, outputs):
        # Split the regression vectior into the separate fields
        latent = outputs[self.output_object + "_regr"]
        return {self.output_object + "_" + field: latent[..., i] for i, field in enumerate(self.fields)}

    def loss(self, outputs, targets):
        target = torch.stack([targets[self.target_object + "_" + field] for field in self.fields], dim=-1)
        output = outputs[self.output_object + "_regr"]

        # Only compute loss for valid targets
        mask = targets[self.target_object + "_valid"].clone()
        target = target[mask]
        output = output[mask]

        # Compute the loss
        loss = torch.nn.functional.smooth_l1_loss(output, target, reduction="none")

        # Average over all the objects
        loss = torch.mean(loss, dim=-1)

        # Compute the regression loss only for valid objects
        return {"smooth_l1": self.loss_weight * loss.mean()}

    def metrics(self, preds, targets):
        metrics = {}
        for field in self.fields:
            # Get the target and prediction only for valid targets
            pred = preds[self.output_object + "_" + field][targets[self.target_object + "_valid"]]
            target = targets[self.target_object + "_" + field][targets[self.target_object + "_valid"]]
            # Get the error between the prediction and target for this field
            err = pred - target
            # Compute the RMSE and log it
            metrics[field + "_rmse"] = torch.sqrt(torch.mean(torch.square(err)))
            # Compute the relative error / resolution and log it
            metrics[field + "_mean_rel_err"] = torch.mean(err / target)
            metrics[field + "_std_rel_err"] = torch.std(err / target)

        return metrics


class GaussianRegressionTask(Task):
    def __init__(
        self,
        name: str,
        output_object: str,
        target_object: str,
        fields: list[str],
        loss_weight: float,
        cost_weight: float,
    ):
        super().__init__()

        self.name = name
        self.output_object = output_object
        self.target_object = target_object
        self.fields = fields
        self.loss_weight = loss_weight
        self.cost_weight = cost_weight
        self.k = len(fields)
        # For multivaraite gaussian case we have extra DoFs from the variance and covariance terms
        self.ndofs = self.k + int(self.k * (self.k + 1) / 2)
        self.likelihood_norm = self.k * 0.5 * math.log(2 * math.pi)

    def forward(self, x: dict[str, Tensor]) -> dict[str, Tensor]:
        latent = self.latent(x)
        k = self.k
        triu_idx = torch.triu_indices(k, k, device=latent.device)

        # Mean vector
        mu = latent[..., :k]
        # Upper-diagonal Cholesky decomposition of the precision matrix
        u = torch.zeros(latent.size()[:-1] + torch.Size((k, k)), device=latent.device)
        u[..., triu_idx[0, :], triu_idx[1, :]] = latent[..., k:]

        ubar = u.clone()
        # Make sure the diagonal entries are positive (as variance is always positive)
        ubar[..., torch.arange(k), torch.arange(k)] = torch.exp(u[..., torch.arange(k), torch.arange(k)])

        return {self.output_object + "_mu": mu, self.output_object + "_u": u, self.output_object + "_ubar": ubar}

    def predict(self, outputs: dict[str, Tensor]) -> dict[str, Tensor]:
        preds = outputs
        mu = outputs[self.output_object + "_mu"]
        ubar = outputs[self.output_object + "_ubar"]

        # Calculate the precision matrix
        precs = torch.einsum("...kj,...kl->...jl", ubar, ubar)

        # Get the predicted mean for each field
        for i, field in enumerate(self.fields):
            preds[self.output_object + "_" + field] = mu[..., i]

        # Get the predicted precision for each field and the predicted covariance / coprecision
        for i, field_i in enumerate(self.fields):
            for j, field_j in enumerate(self.fields):
                if i > j:
                    continue
                preds[field_i + "_" + field_j + "_prec"] = precs[..., i, j]

        return preds

    def loss(self, outputs: dict[str, Tensor], targets: dict[str, Tensor]) -> dict[str, Tensor]:
        y = torch.stack([targets[self.target_object + "_" + field] for field in self.fields], dim=-1)

        # Compute the standardised score vector between the targets and the predicted distribution paramaters
        z = torch.einsum("...ij,...j->...i", outputs[self.output_object + "_ubar"], y - outputs[self.output_object + "_mu"])
        # Compute the NLL from the score vector
        zsq = torch.einsum("...i,...i->...", z, z)
        jac = torch.sum(torch.diagonal(outputs[self.output_object + "_u"], offset=0, dim1=-2, dim2=-1), dim=-1)
        log_likelihood = self.likelihood_norm - 0.5 * zsq + jac

        # Only compute NLL for valid tracks or track-hit pairs
        # nll = nll[targets[self.target_object + "_valid"]]
        log_likelihood = log_likelihood * targets[self.target_object + "_valid"].type_as(log_likelihood)
        # Take the average and apply the task weight
        return {"nll": -self.loss_weight * log_likelihood.mean()}

    def metrics(self, preds: dict[str, Tensor], targets: dict[str, Tensor]) -> dict[str, Tensor]:
        y = torch.stack([targets[self.target_object + "_" + field] for field in self.fields], dim=-1)  # Point target
        res = y - preds[self.output_object + "_mu"]  # Residual
        z = torch.einsum("...ij,...j->...i", preds[self.output_object + "_ubar"], res)  # Scaled resdiaul / z score

        # Select only values that havea valid target
        valid_mask = targets[self.target_object + "_valid"]

        metrics = {}
        for i, field in enumerate(self.fields):
            metrics[field + "_rmse"] = torch.sqrt(torch.mean(torch.square(res[..., i][valid_mask])))
            # The mean and standard deviation of the pulls to check predictions are calibrated
            metrics[field + "_pull_mean"] = torch.mean(z[..., i][valid_mask])
            metrics[field + "_pull_std"] = torch.std(z[..., i][valid_mask])

        return metrics


class ObjectGaussianRegressionTask(GaussianRegressionTask):
    def __init__(
        self,
        name: str,
        input_object: str,
        output_object: str,
        target_object: str,
        fields: list[str],
        loss_weight: float,
        cost_weight: float,
        dim: int,
    ):
        super().__init__(name, output_object, target_object, fields, loss_weight, cost_weight)

        self.input_object = input_object
        self.inputs = [input_object + "_embed"]
        self.outputs = [
            output_object + "_mu",
            output_object + "_ubar",
            output_object + "_u",
        ]

        self.dim = dim
        self.net = Dense(self.dim, self.ndofs)

    def latent(self, x: dict[str, Tensor]) -> Tensor:
        return self.net(x[self.input_object + "_embed"])

    def cost(self, outputs, targets):
        mu = outputs[self.output_object + "_mu"].to(torch.float32)  # (B, N, D)
        ubar = outputs[self.output_object + "_ubar"].to(torch.float32)  # (B, N, D, D)
        u = outputs[self.output_object + "_u"].to(torch.float32)
        y = torch.stack([targets[self.target_object + "_" + field] for field in self.fields], dim=-1).to(torch.float32)  # (B, N, D)

        # Now we need compute the Gaussian NLL for every target/pred pair, remember costs have shape (batch, pred, true)
        num_objects = y.shape[1]  # num_objects = N
        mu = mu.unsqueeze(2).expand(-1, -1, num_objects, -1)  # (B, N, N, D)
        ubar = ubar.unsqueeze(2).expand(-1, -1, num_objects, -1, -1)  # (B, N, N, D, D)
        u = u.unsqueeze(2).expand(-1, -1, num_objects, -1, -1)
        diagu = torch.diagonal(u, offset=0, dim1=-2, dim2=-1)  # (B, N, N, D)
        y = y.unsqueeze(1).expand(-1, num_objects, -1, -1)  # (B, N, N, D)

        # Compute the standardised score vector between the targets and the predicted distribution paramaters
        z = torch.einsum("...ij,...j->...i", ubar, y - mu)  # (B, N, N, D)
        # Compute the NLL from the score vector
        zsq = torch.einsum("...i,...i->...", z, z)  # (B, N, N)
        jac = torch.sum(diagu, dim=-1)  # (B, N, N)

        log_likelihood = self.likelihood_norm - 0.5 * zsq + jac
        log_likelihood = log_likelihood * targets[f"{self.target_object}_valid"].unsqueeze(1).type_as(log_likelihood)
        costs = -log_likelihood

        return {"nll": self.cost_weight * costs}


class ObjectRegressionTask(RegressionTask):
    def __init__(
        self,
        name: str,
        input_object: str,
        output_object: str,
        target_object: str,
        fields: list[str],
        loss_weight: float,
        cost_weight: float,
        dim: int,
    ):
        super().__init__(name, output_object, target_object, fields, loss_weight, cost_weight)

        self.input_object = input_object
        self.inputs = [input_object + "_embed"]
        self.outputs = [output_object + "_regr"]

        self.dim = dim
        self.net = Dense(self.dim, self.ndofs)

    def latent(self, x: dict[str, Tensor]) -> Tensor:
        return self.net(x[self.input_object + "_embed"])

    def cost(self, outputs, targets):
        output = outputs[self.output_object + "_regr"].detach().to(torch.float32)
        target = torch.stack([targets[self.target_object + "_" + field] for field in self.fields], dim=-1).to(torch.float32)
        num_objects = output.shape[1]
        # Index from the front so it works for both object and mask regression
        # The expand is not necessary but stops a broadcasting warning from smooth_l1_loss
        costs = torch.nn.functional.smooth_l1_loss(
            output.unsqueeze(2).expand(-1, -1, num_objects, -1),
            target.unsqueeze(1).expand(-1, num_objects, -1, -1),
            reduction="none",
        )
        # Average over the regression fields dimension
        costs = costs.mean(-1)
        return {"regr_smooth_l1": self.cost_weight * costs}


class ObjectHitRegressionTask(RegressionTask):
    def __init__(
        self,
        name: str,
        input_hit: str,
        input_object: str,
        output_object: str,
        target_object: str,
        fields: list[str],
        loss_weight: float,
        cost_weight: float,
        dim: int,
    ):
        super().__init__(name, output_object, target_object, fields, loss_weight, cost_weight)

        self.input_hit = input_hit
        self.input_object = input_object

        self.inputs = [input_object + "_embed", input_hit + "_embed"]
        self.outputs = [self.output_object + "_regr"]

        self.dim = dim
        self.dim_per_dof = self.dim // self.ndofs

        self.hit_net = Dense(dim, self.ndofs * self.dim_per_dof)
        self.object_net = Dense(dim, self.ndofs * self.dim_per_dof)

    def latent(self, x: dict[str, Tensor]) -> Tensor:
        # Embed the hits and tracks and reshape so we have a separate embedding for each DoF
        x_obj = self.object_net(x[self.input_object + "_embed"])
        x_hit = self.hit_net(x[self.input_hit + "_embed"])

        x_obj = x_obj.reshape(x_obj.size()[:-1] + torch.Size((self.ndofs, self.dim_per_dof)))  # Shape BNDE
        x_hit = x_hit.reshape(x_hit.size()[:-1] + torch.Size((self.ndofs, self.dim_per_dof)))  # Shape BMDE

        # Take the dot product between the hits and tracks over the last embedding dimension so we are left
        # with just a scalar for each degree of freedom
        x_obj_hit = torch.einsum("...nie,...mie->...nmi", x_obj, x_hit)  # Shape BNMD

<<<<<<< HEAD
        # If padding data is provided, use it to zero out predictions for any hit slots that are not valid
        if pads is not None:
            # Shape of padding goes BM -> B1M -> B1M1 -> BNMD
            x_obj_hit = x_obj_hit * pads[self.input_hit + "_valid"].unsqueeze(-2).unsqueeze(-1).expand_as(x_obj_hit).float()
        return x_obj_hit


class ObjectClassificationTask(Task):
=======
        # Shape of padding goes BM -> B1M -> B1M1 -> BNMD
        x_obj_hit = x_obj_hit * x[self.input_hit + "_valid"].unsqueeze(-2).unsqueeze(-1).expand_as(x_obj_hit).float()
        return x_obj_hit


class ClassificationTask(Task):
>>>>>>> 5bc4f741
    def __init__(
        self,
        name: str,
        input_object: str,
        output_object: str,
        target_object: str,
<<<<<<< HEAD
        losses: dict[str, float],
        costs: dict[str, float],
        net: nn.Module,
        num_classes: int,
        loss_class_weights: list[float] | None = None,
        null_weight: float = 1.0,
        mask_queries: bool = False,
    ):
        """Task used for object classification.

        Parameters
        ----------
        name : str
            Name of the task - will be used as the key to separate task outputs.
        input_object : str
            Name of the input object feature
        output_object : str
            Name of the output object feature which will denote if the predicted object slot is used or not.
        target_object: str
            Name of the target object feature that we want to predict is valid or not.
        losses : dict[str, float]
            Dict specifying which losses to use. Keys denote the loss function name,
            whiel value denotes loss weight.
        costs : dict[str, float]
            Dict specifying which costs to use. Keys denote the cost function name,
            whiel value denotes cost weight.
        net : nn.Module
            Network that will be used to classify the object classes.
        null_weight : float
            Weight applied to the null class in the loss. Useful if many instances of
            the target class are null, and we need to reweight to overcome class imbalance.
        """
=======
        classes: list[str],
        dim: int,
        class_weights: dict[str, float] | None = None,
        loss_weight: float = 1.0,
        multilabel: bool = False,
        permute_loss: bool = True,
    ):
>>>>>>> 5bc4f741
        super().__init__()

        self.name = name
        self.input_object = input_object
        self.output_object = output_object
        self.target_object = target_object
<<<<<<< HEAD
        self.losses = losses
        self.costs = costs
        self.num_classes = num_classes

        class_weights = torch.ones(self.num_classes + 1, dtype=torch.float32)
        if loss_class_weights is not None:
            # If class weights are provided, use them to weight the loss
            if len(loss_class_weights) != self.num_classes:
                raise ValueError(f"Length of loss_class_weights ({len(loss_class_weights)}) does not match number of classes ({self.num_classes})")
            class_weights[: self.num_classes] = torch.tensor(loss_class_weights, dtype=torch.float32)
        class_weights[-1] = null_weight  # Last class is the null class, so set its weight to the null weight
        self.register_buffer("class_weights", class_weights)
        self.mask_queries = mask_queries

        # Internal
        self.inputs = [input_object + "_embed"]
        self.outputs = [output_object + "_class_prob"]

        self.net = net

    def forward(self, x: dict[str, Tensor]) -> dict[str, Tensor]:
        # Network projects the embedding down into a scalar
        x_class_prob = self.net(x[self.input_object + "_embed"])
        return {self.output_object + "_class_prob": x_class_prob.squeeze(-1)}

    def predict(self, outputs):
        classes = outputs[self.output_object + "_class_prob"].detach().argmax(-1)
        return {
            self.output_object + "_class": classes,
            self.output_object + "_valid": classes < self.num_classes,  # Valid if class is less than num_classes
        }

    def cost(self, outputs, targets):
        output = outputs[self.output_object + "_class_prob"].detach().to(torch.float32)
        target = targets[self.target_object + "_class"].long()
        costs = {}
        for cost_fn, cost_weight in self.costs.items():
            costs[cost_fn] = cost_weight * cost_fns[cost_fn](output, target)
        return costs

    def loss(self, outputs, targets):
        losses = {}
        output = outputs[self.output_object + "_class_prob"]
        target = targets[self.target_object + "_class"].long()
        # Calculate the loss from each specified loss function.
        for loss_fn, loss_weight in self.losses.items():
            losses[loss_fn] = loss_weight * loss_fns[loss_fn](output, target, mask=None, weight=self.class_weights)
        return losses

    def query_mask(self, outputs):
        if not self.mask_queries:
            return None

        return outputs[self.output_object + "_class_prob"].detach().argmax(-1) < self.num_classes  # Valid if class is less than num_classes


class IncidenceRegressionTask(Task):
    def __init__(
        self,
        name: str,
        input_hit: str,
        input_object: str,
        output_object: str,
        target_object: str,
        losses: dict[str, float],
        costs: dict[str, float],
        net: nn.Module,
        node_net: nn.Module | None = None,
    ):
        """Incidence regression task."""
        super().__init__()
        self.name = name
        self.input_hit = input_hit
        self.input_object = input_object
        self.output_object = output_object
        self.target_object = target_object
        self.losses = losses
        self.costs = costs
        self.net = net
        self.node_net = node_net if node_net is not None else nn.Identity()

        self.inputs = [input_object + "_embed", input_hit + "_embed"]
        self.outputs = [self.output_object + "_incidence"]

    def forward(self, x: dict[str, Tensor]) -> dict[str, Tensor]:
        x_object = self.net(x[self.input_object + "_embed"])
        x_hit = self.node_net(x[self.input_hit + "_embed"])

        incidence_pred = torch.einsum("bqe,ble->bql", x_object, x_hit)
        incidence_pred = incidence_pred.softmax(dim=1) * x[self.input_hit + "_valid"].unsqueeze(1).expand_as(incidence_pred)

        return {self.output_object + "_incidence": incidence_pred}

    def predict(self, outputs: dict[str, Tensor]) -> dict[str, Tensor]:
        return {self.output_object + "_incidence": outputs[self.output_object + "_incidence"].detach()}

    def cost(self, outputs, targets):
        output = outputs[self.output_object + "_incidence"].detach().to(torch.float32)
        target = targets[self.target_object + "_incidence"].to(torch.float32)

        costs = {}
        for cost_fn, cost_weight in self.costs.items():
            costs[cost_fn] = cost_weight * cost_fns[cost_fn](output, target)
        return costs

    def loss(self, outputs: dict[str, Tensor], targets: dict[str, Tensor]) -> dict[str, Tensor]:
        losses = {}
        output = outputs[self.output_object + "_incidence"]
        target = targets[self.target_object + "_incidence"].type_as(output)

        # Create a mask for valid nodes and objects
        node_mask = targets[self.input_hit + "_valid"].unsqueeze(1).expand_as(output)
        object_mask = targets[self.target_object + "_valid"].unsqueeze(-1).expand_as(output)
        mask = node_mask & object_mask
        # Calculate the loss from each specified loss function.
        for loss_fn, loss_weight in self.losses.items():
            losses[loss_fn] = loss_weight * loss_fns[loss_fn](output, target, mask=mask)

        return losses


class IncidenceBasedRegressionTask(RegressionTask):
    def __init__(
        self,
        name: str,
        input_hit: str,
        input_object: str,
        output_object: str,
        target_object: str,
        fields: list[str],
        loss_weight: float,
        cost_weight: float,
        scale_dict_path: str,
        net: nn.Module,
        use_incidence: bool = True,
        use_nodes: bool = False,
        split_charge_neutral_loss: bool = False,
    ):
        """Regression task that uses incidence information to predict regression targets.

        Parameters
        ----------
        targets : list
            List of target names
        add_momentum : bool
            Whether to add scalar momentum to the predictions, computed from the px, py, pz predictions
        """
        super().__init__(name=name, output_object=output_object, target_object=target_object, fields=fields, loss_weight=loss_weight)
        self.input_hit = input_hit
        self.input_object = input_object
        self.scaler = FeatureScaler(scale_dict_path=scale_dict_path)
        self.use_incidence = use_incidence
        self.cost_weight = cost_weight
        self.net = net
        self.split_charge_neutral_loss = split_charge_neutral_loss
        self.use_nodes = use_nodes

        self.loss_masks = {
            "e": self.get_neutral,  # Only neutral particles
            "pt": self.get_charged,  # Only charged particles
        }

        self.inputs = [input_object + "_embed"] + [input_hit + "_" + field for field in fields]
        self.outputs = [output_object + "_regr", output_object + "_proxy_regr"]

    def get_charged(self, pred: Tensor, target: Tensor) -> Tensor:
        """Get a boolean mask for charged particles based on their class."""
        return (pred <= 2) & (target <= 2)

    def get_neutral(self, pred: Tensor, target: Tensor) -> Tensor:
        """Get a boolean mask for neutral particles based on their class."""
        return (pred > 2) & (target > 2)

    def forward(self, x: dict[str, Tensor], pads: dict[str, Tensor] | None = None) -> dict[str, Tensor]:
        # get the predictions
        if self.use_incidence:
            inc = x["incidence"].detach()
            proxy_feats, is_charged = self.get_proxy_feats(inc, x, class_probs=x["class_probs"].detach())
            input_data = torch.cat(
                [
                    x[self.input_object + "_embed"],
                    proxy_feats,
                    is_charged.unsqueeze(-1),
                ],
                -1,
            )
            if self.use_nodes:
                valid_mask = x[self.input_hit + "_valid"].unsqueeze(-1)
                masked_embed = x[self.input_hit + "_embed"] * valid_mask
                node_feats = torch.bmm(inc, masked_embed)
                input_data = torch.cat([input_data, node_feats], dim=-1)
        else:
            input_data = x[self.input_object + "_embed"]
            proxy_feats = torch.zeros_like(input_data[..., : len(self.fields)])
        preds = self.net(input_data)
        return {self.output_object + "_regr": preds, self.output_object + "_proxy_regr": proxy_feats}

    def predict(self, outputs):
        # Split the regression vectior into the separate fields
        pflow_regr = outputs[self.output_object + "_regr"]
        proxy_regr = outputs[self.output_object + "_proxy_regr"]
        return {self.output_object + "_" + field: pflow_regr[..., i] for i, field in enumerate(self.fields)} | {
            self.output_object + "_proxy_" + field: proxy_regr[..., i] for i, field in enumerate(self.fields)
        }

    def cost(self, outputs, targets) -> dict[str, Tensor]:
        eta_pos = self.fields.index("eta")
        sinphi_pos = self.fields.index("sinphi")
        cosphi_pos = self.fields.index("cosphi")

        pred_phi = torch.atan2(
            outputs[self.output_object + "_regr"][..., sinphi_pos],
            outputs[self.output_object + "_regr"][..., cosphi_pos],
        )[:, :, None]
        pred_eta = outputs[self.output_object + "_regr"][..., eta_pos][:, :, None]
        target_phi = torch.atan2(
            targets[self.target_object + "_sinphi"],
            targets[self.target_object + "_cosphi"],
        )[:, None, :]
        target_eta = targets[self.target_object + "_eta"][:, None, :]
        # Compute the cost based on the difference in phi and eta
        dphi = (pred_phi - target_phi + torch.pi) % (2 * torch.pi) - torch.pi
        deta = (pred_eta - target_eta) * self.scaler["eta"].scale

        # Compute the cost as the sum of the squared differences
        cost = self.cost_weight * torch.sqrt(dphi**2 + deta**2)
        return {"regression": cost}

    def loss(self, outputs, targets):
        loss = None
        target_class = targets[self.target_object + "_class"]
        output_class = outputs["classification"][self.output_object + "_class_prob"].detach().argmax(-1)
        for i, field in enumerate(self.fields):
            target = targets[self.target_object + "_" + field]
            output = outputs[self.output_object + "_regr"][..., i]
            mask = targets[self.target_object + "_valid"].clone()
            if self.split_charge_neutral_loss and field in self.loss_masks:
                mask = mask & self.loss_masks[field](output_class, target_class)
            if loss is None:
                loss = torch.nn.functional.smooth_l1_loss(output[mask], target[mask], reduction="mean")
            else:
                loss += torch.nn.functional.smooth_l1_loss(output[mask], target[mask], reduction="mean")
        # Average over all the features
        loss /= len(self.fields)

        # Compute the regression loss only for valid objects
        return {"smooth_l1": self.loss_weight * loss}

    def metrics(self, preds, targets):
        metrics = {}
        for field in self.fields:
            # Get the target and prediction only for valid targets
            pred = preds[self.output_object + "_" + field][targets[self.target_object + "_valid"]]
            target = targets[self.target_object + "_" + field][targets[self.target_object + "_valid"]]
            # Get the error between the prediction and target for this field
            err = pred - target
            # Compute the RMSE and log it
            metrics[field + "_rmse"] = torch.sqrt(torch.mean(torch.square(err)))
            # Compute the relative error / resolution and log it
            metrics[field + "_mean_res"] = torch.mean(err / target)
            metrics[field + "_std_res"] = torch.std(err / target)

        return metrics

    def scale_proxy_feats(self, proxy_feats: Tensor):
        return torch.cat([self.scaler[field].transform(proxy_feats[..., i]).unsqueeze(-1) for i, field in enumerate(self.fields)], -1)

    def get_proxy_feats(
        self,
        incidence: Tensor,
        inputs: dict[str, Tensor],
        class_probs: Tensor,
    ):
        proxy_feats = torch.cat(
            [inputs[self.input_hit + "_" + field].unsqueeze(-1) for field in self.fields],
            axis=-1,
        )

        charged_inc = incidence * inputs[self.input_hit + "_is_track"].unsqueeze(1)
        # Use the most weighted track as proxy for charged particles
        charged_inc_top2 = (topk_attn(charged_inc, 2, dim=-2) & (charged_inc > 0)).float()
        charged_inc_max = charged_inc.max(-2, keepdim=True)[0]
        charged_inc_new = (charged_inc == charged_inc_max) & (charged_inc > 0)
        # TODO: check this
        # charged_inc_new = charged_inc.float()
        zero_track_mask = charged_inc_new.sum(-1, keepdim=True) == 0
        charged_inc = torch.where(zero_track_mask, charged_inc_top2, charged_inc_new)

        # Split charged and neutral
        is_charged = class_probs.argmax(-1) < 3

        proxy_feats_charged = torch.bmm(charged_inc, proxy_feats)
        proxy_feats_charged[..., 0] = proxy_feats_charged[..., 1] * torch.cosh(proxy_feats_charged[..., 2])
        proxy_feats_charged = self.scale_proxy_feats(proxy_feats_charged) * is_charged.unsqueeze(-1)

        inc_e_weighted = incidence * proxy_feats[..., 0].unsqueeze(1)
        inc_e_weighted = inc_e_weighted * (1 - inputs[self.input_hit + "_is_track"].unsqueeze(1))
        inc = inc_e_weighted / (inc_e_weighted.sum(dim=-1, keepdim=True) + 1e-6)

        proxy_feats_neutral = torch.einsum("bnf,bpn->bpf", proxy_feats, inc)
        proxy_feats_neutral[..., 0] = inc_e_weighted.sum(-1)
        proxy_feats_neutral[..., 1] = proxy_feats_neutral[..., 0] / torch.cosh(proxy_feats_neutral[..., 2])

        proxy_feats_neutral = self.scale_proxy_feats(proxy_feats_neutral) * (~is_charged).unsqueeze(-1)
        proxy_feats = proxy_feats_charged + proxy_feats_neutral

        return proxy_feats, is_charged
=======
        self.classes = classes
        self.dim = dim
        self.class_weights = class_weights
        self.loss_weight = loss_weight
        self.multilabel = multilabel
        self.class_net = Dense(dim, len(classes))
        self.permute_loss = permute_loss

        if self.class_weights is not None:
            self.class_weights_values = torch.tensor([class_weights[class_name] for class_name in self.classes])

        self.inputs = [input_object + "_embed"]
        self.outputs = [output_object + "_logits"]

    def forward(self, x: dict[str, Tensor]) -> dict[str, Tensor]:
        # Now get the class logits from the embedding (..., N, ) -> (..., E)
        x = self.class_net(x[f"{self.input_object}_embed"])
        return {f"{self.output_object}_logits": x}

    def predict(self, outputs, threshold=0.5):
        # Split the regression vectior into the separate fields
        logits = outputs[self.output_object + "_logits"].detach()
        if self.multilabel:
            predictions = torch.nn.functional.sigmoid(logits) >= threshold
        else:
            predictions = torch.nn.functional.one_hot(torch.argmax(logits, dim=-1), num_classes=len(self.classes))
        return {self.output_object + "_" + class_name: predictions[..., i] for i, class_name in enumerate(self.classes)}

    def loss(self, outputs, targets):
        # Get the targets and predictions
        target = torch.stack([targets[self.target_object + "_" + class_name] for class_name in self.classes], dim=-1)
        logits = outputs[f"{self.output_object}_logits"]

        # Put the class weights into a tensor with the correct dtype
        class_weights = None
        if self.class_weights is not None:
            class_weights = self.class_weights_values.type_as(target)

        # Compute the loss, using the class weights
        losses = torch.nn.functional.cross_entropy(
            logits.view(-1, logits.shape[-1]),
            target.view(-1, target.shape[-1]),
            weight=class_weights,
            reduction="none",
        )

        # Only consider valid targets
        losses = losses[targets[f"{self.target_object}_valid"].view(-1)]
        return {"bce": self.loss_weight * losses.mean()}

    def metrics(self, preds, targets):
        metrics = {}
        for class_name in self.classes:
            target = targets[f"{self.target_object}_{class_name}"][targets[f"{self.target_object}_valid"]].bool()
            pred = preds[f"{self.output_object}_{class_name}"][targets[f"{self.target_object}_valid"]].bool()

            metrics[f"{class_name}_eff"] = (target & pred).sum() / target.sum()
            metrics[f"{class_name}_pur"] = (target & pred).sum() / pred.sum()

        return metrics
>>>>>>> 5bc4f741
<|MERGE_RESOLUTION|>--- conflicted
+++ resolved
@@ -206,12 +206,9 @@
         dim: int,
         null_weight: float = 1.0,
         mask_attn: bool = True,
-<<<<<<< HEAD
+        target_field: str = "valid",
         logit_scale: float = 1.0,
         pred_threshold: float = 0.5,
-=======
-        target_field: str = "valid",
->>>>>>> 5bc4f741
     ):
         super().__init__()
 
@@ -269,11 +266,7 @@
 
     def cost(self, outputs, targets):
         output = outputs[self.output_object_hit + "_logit"].detach().to(torch.float32)
-<<<<<<< HEAD
-        target = targets[self.target_object_hit + "_valid"].detach().to(output.dtype)
-=======
-        target = targets[self.target_object_hit + "_" + self.target_field].to(torch.float32)
->>>>>>> 5bc4f741
+        target = targets[self.target_object_hit + "_" + self.target_field].detach().to(output.dtype)
 
         costs = {}
         # sample_weight = target + self.null_weight * (1 - target)
@@ -593,30 +586,100 @@
         # with just a scalar for each degree of freedom
         x_obj_hit = torch.einsum("...nie,...mie->...nmi", x_obj, x_hit)  # Shape BNMD
 
-<<<<<<< HEAD
-        # If padding data is provided, use it to zero out predictions for any hit slots that are not valid
-        if pads is not None:
-            # Shape of padding goes BM -> B1M -> B1M1 -> BNMD
-            x_obj_hit = x_obj_hit * pads[self.input_hit + "_valid"].unsqueeze(-2).unsqueeze(-1).expand_as(x_obj_hit).float()
-        return x_obj_hit
-
-
-class ObjectClassificationTask(Task):
-=======
         # Shape of padding goes BM -> B1M -> B1M1 -> BNMD
         x_obj_hit = x_obj_hit * x[self.input_hit + "_valid"].unsqueeze(-2).unsqueeze(-1).expand_as(x_obj_hit).float()
         return x_obj_hit
 
 
 class ClassificationTask(Task):
->>>>>>> 5bc4f741
     def __init__(
         self,
         name: str,
         input_object: str,
         output_object: str,
         target_object: str,
-<<<<<<< HEAD
+        classes: list[str],
+        dim: int,
+        class_weights: dict[str, float] | None = None,
+        loss_weight: float = 1.0,
+        multilabel: bool = False,
+        permute_loss: bool = True,
+    ):
+        super().__init__()
+
+        self.name = name
+        self.input_object = input_object
+        self.output_object = output_object
+        self.target_object = target_object
+        self.classes = classes
+        self.dim = dim
+        self.class_weights = class_weights
+        self.loss_weight = loss_weight
+        self.multilabel = multilabel
+        self.class_net = Dense(dim, len(classes))
+        self.permute_loss = permute_loss
+
+        if self.class_weights is not None:
+            self.class_weights_values = torch.tensor([class_weights[class_name] for class_name in self.classes])
+
+        self.inputs = [input_object + "_embed"]
+        self.outputs = [output_object + "_logits"]
+
+    def forward(self, x: dict[str, Tensor]) -> dict[str, Tensor]:
+        # Now get the class logits from the embedding (..., N, ) -> (..., E)
+        x = self.class_net(x[f"{self.input_object}_embed"])
+        return {f"{self.output_object}_logits": x}
+
+    def predict(self, outputs, threshold=0.5):
+        # Split the regression vectior into the separate fields
+        logits = outputs[self.output_object + "_logits"].detach()
+        if self.multilabel:
+            predictions = torch.nn.functional.sigmoid(logits) >= threshold
+        else:
+            predictions = torch.nn.functional.one_hot(torch.argmax(logits, dim=-1), num_classes=len(self.classes))
+        return {self.output_object + "_" + class_name: predictions[..., i] for i, class_name in enumerate(self.classes)}
+
+    def loss(self, outputs, targets):
+        # Get the targets and predictions
+        target = torch.stack([targets[self.target_object + "_" + class_name] for class_name in self.classes], dim=-1)
+        logits = outputs[f"{self.output_object}_logits"]
+
+        # Put the class weights into a tensor with the correct dtype
+        class_weights = None
+        if self.class_weights is not None:
+            class_weights = self.class_weights_values.type_as(target)
+
+        # Compute the loss, using the class weights
+        losses = torch.nn.functional.cross_entropy(
+            logits.view(-1, logits.shape[-1]),
+            target.view(-1, target.shape[-1]),
+            weight=class_weights,
+            reduction="none",
+        )
+
+        # Only consider valid targets
+        losses = losses[targets[f"{self.target_object}_valid"].view(-1)]
+        return {"bce": self.loss_weight * losses.mean()}
+
+    def metrics(self, preds, targets):
+        metrics = {}
+        for class_name in self.classes:
+            target = targets[f"{self.target_object}_{class_name}"][targets[f"{self.target_object}_valid"]].bool()
+            pred = preds[f"{self.output_object}_{class_name}"][targets[f"{self.target_object}_valid"]].bool()
+
+            metrics[f"{class_name}_eff"] = (target & pred).sum() / target.sum()
+            metrics[f"{class_name}_pur"] = (target & pred).sum() / pred.sum()
+
+        return metrics
+
+
+class ObjectClassificationTask(Task):
+    def __init__(
+        self,
+        name: str,
+        input_object: str,
+        output_object: str,
+        target_object: str,
         losses: dict[str, float],
         costs: dict[str, float],
         net: nn.Module,
@@ -649,22 +712,12 @@
             Weight applied to the null class in the loss. Useful if many instances of
             the target class are null, and we need to reweight to overcome class imbalance.
         """
-=======
-        classes: list[str],
-        dim: int,
-        class_weights: dict[str, float] | None = None,
-        loss_weight: float = 1.0,
-        multilabel: bool = False,
-        permute_loss: bool = True,
-    ):
->>>>>>> 5bc4f741
         super().__init__()
 
         self.name = name
         self.input_object = input_object
         self.output_object = output_object
         self.target_object = target_object
-<<<<<<< HEAD
         self.losses = losses
         self.costs = costs
         self.num_classes = num_classes
@@ -971,66 +1024,4 @@
         proxy_feats_neutral = self.scale_proxy_feats(proxy_feats_neutral) * (~is_charged).unsqueeze(-1)
         proxy_feats = proxy_feats_charged + proxy_feats_neutral
 
-        return proxy_feats, is_charged
-=======
-        self.classes = classes
-        self.dim = dim
-        self.class_weights = class_weights
-        self.loss_weight = loss_weight
-        self.multilabel = multilabel
-        self.class_net = Dense(dim, len(classes))
-        self.permute_loss = permute_loss
-
-        if self.class_weights is not None:
-            self.class_weights_values = torch.tensor([class_weights[class_name] for class_name in self.classes])
-
-        self.inputs = [input_object + "_embed"]
-        self.outputs = [output_object + "_logits"]
-
-    def forward(self, x: dict[str, Tensor]) -> dict[str, Tensor]:
-        # Now get the class logits from the embedding (..., N, ) -> (..., E)
-        x = self.class_net(x[f"{self.input_object}_embed"])
-        return {f"{self.output_object}_logits": x}
-
-    def predict(self, outputs, threshold=0.5):
-        # Split the regression vectior into the separate fields
-        logits = outputs[self.output_object + "_logits"].detach()
-        if self.multilabel:
-            predictions = torch.nn.functional.sigmoid(logits) >= threshold
-        else:
-            predictions = torch.nn.functional.one_hot(torch.argmax(logits, dim=-1), num_classes=len(self.classes))
-        return {self.output_object + "_" + class_name: predictions[..., i] for i, class_name in enumerate(self.classes)}
-
-    def loss(self, outputs, targets):
-        # Get the targets and predictions
-        target = torch.stack([targets[self.target_object + "_" + class_name] for class_name in self.classes], dim=-1)
-        logits = outputs[f"{self.output_object}_logits"]
-
-        # Put the class weights into a tensor with the correct dtype
-        class_weights = None
-        if self.class_weights is not None:
-            class_weights = self.class_weights_values.type_as(target)
-
-        # Compute the loss, using the class weights
-        losses = torch.nn.functional.cross_entropy(
-            logits.view(-1, logits.shape[-1]),
-            target.view(-1, target.shape[-1]),
-            weight=class_weights,
-            reduction="none",
-        )
-
-        # Only consider valid targets
-        losses = losses[targets[f"{self.target_object}_valid"].view(-1)]
-        return {"bce": self.loss_weight * losses.mean()}
-
-    def metrics(self, preds, targets):
-        metrics = {}
-        for class_name in self.classes:
-            target = targets[f"{self.target_object}_{class_name}"][targets[f"{self.target_object}_valid"]].bool()
-            pred = preds[f"{self.output_object}_{class_name}"][targets[f"{self.target_object}_valid"]].bool()
-
-            metrics[f"{class_name}_eff"] = (target & pred).sum() / target.sum()
-            metrics[f"{class_name}_pur"] = (target & pred).sum() / pred.sum()
-
-        return metrics
->>>>>>> 5bc4f741
+        return proxy_feats, is_charged
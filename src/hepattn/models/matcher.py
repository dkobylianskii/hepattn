--- conflicted
+++ resolved
@@ -13,11 +13,7 @@
 
 
 def solve_1015_early(cost):
-<<<<<<< HEAD
-    return torch.as_tensor(lap1015.lap_late(cost.T))
-=======
     return torch.as_tensor(lap1015.lap_early(cost.T))
->>>>>>> 8f01483d
 
 
 def solve_1015_late(cost):
@@ -52,23 +48,10 @@
         adaptive_check_interval: bool
             Interval for checking which solver is the fastest.
         """
-<<<<<<< HEAD
-        self.default_solver = default_solver
-        # self.solver = solvers[default_solver]
-        if default_solver == "scipy":
-            self.solver = solve_scipy
-        elif default_solver == "1015_early":
-            self.solver = solve_1015_early
-        elif default_solver == "1015_late":
-            self.solver = solve_1015_late
-        else:
-            raise ValueError(f"Unknown solver: {default_solver}. Available solvers: {list(solvers.keys())}")
-=======
         if default_solver not in SOLVERS:
             raise ValueError(f"Unknown solver: {default_solver}. Available solvers: {list(SOLVERS.keys())}")
         self.default_solver = default_solver
         self.solver = SOLVERS[default_solver]
->>>>>>> 8f01483d
         self.adaptive_solver = adaptive_solver
         self.adaptive_check_interval = adaptive_check_interval
         self.step = 0
@@ -80,18 +63,6 @@
         batch_obj_lengths = torch.sum(pad_mask, dim=1).unsqueeze(-1)
 
         idxs = []
-<<<<<<< HEAD
-        self.default_idx = set(range(costs.shape[2]))  # Default indices for the true objects
-        # Do the matching sequentially for each example in the batch
-        for k in range(len(costs)):
-            C = costs[k][:, : batch_obj_lengths[k]]  # Get the cost matrix for the k-th element in batch
-            pred_idx = self.solver(C)  # Solve the assignment problem
-            if self.default_solver == "scipy":
-                # Create full assignment
-                full_col_idx = torch.empty(costs.shape[2], dtype=torch.long)
-                full_col_idx[: batch_obj_lengths[k]] = pred_idx
-                full_col_idx[batch_obj_lengths[k] :] = torch.tensor(list(self.default_idx - set(pred_idx.numpy())), dtype=torch.long)
-=======
         default_idx = set(range(costs.shape[2]))
         # Do the matching sequentially for each example in the batch
         for k in range(len(costs)):
@@ -104,15 +75,10 @@
                 full_col_idx = torch.empty(costs.shape[2], dtype=torch.long)
                 full_col_idx[: batch_obj_lengths[k]] = pred_idx
                 full_col_idx[batch_obj_lengths[k] :] = torch.tensor(list(default_idx - set(pred_idx.numpy())), dtype=torch.long)
->>>>>>> 8f01483d
                 pred_idx = full_col_idx
 
             # These indicies can be used to permute the predictions so they now match the truth objects
             idxs.append(pred_idx)
-<<<<<<< HEAD
-=======
-
->>>>>>> 8f01483d
         # Stack the indices into a tensor
         pred_idxs = torch.stack(idxs)
 
@@ -124,13 +90,8 @@
         # Have to detach and move the tensor from GPU to CPU then convert to numpy first
         device = costs.device
         costs = costs.detach().to(torch.float32)
-<<<<<<< HEAD
-        costs = torch.nan_to_num(costs, nan=1e6, posinf=1e6, neginf=1e6).cpu()
-        costs = costs.numpy()
-=======
         costs = torch.nan_to_num(costs, nan=1e6, posinf=1e6, neginf=1e6)
         costs = costs.cpu().numpy()
->>>>>>> 8f01483d
         pred_idxs = self.compute_matching(costs, pad_mask=pad_mask)
 
         self.step += 1

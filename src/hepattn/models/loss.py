--- conflicted
+++ resolved
@@ -35,14 +35,11 @@
     return -probs * targets - (1 - probs) * (1 - targets)
 
 
-<<<<<<< HEAD
 def object_ce_loss(pred_probs, true, mask=None, weight=None):  # noqa: ARG001
     losses = F.cross_entropy(pred_probs.flatten(0, 1), true.flatten(0, 1), weight=weight)
     return losses.mean()
 
 
-=======
->>>>>>> bd9dba12
 def object_ce_cost(pred_logits, targets):
     """
     Compute batched multiclass object classification cost for object matching.
@@ -137,7 +134,6 @@
         cost = 1 - (intersection + eps) / (eps + num_pred + num_targets - intersection)
 
     return cost
-<<<<<<< HEAD
 
 
 def mask_focal_loss(pred_logits, targets, gamma=2.0, object_valid_mask=None, input_pad_mask=None, sample_weight=None):
@@ -152,22 +148,6 @@
         input_pad_mask: [batch_size, num_inputs] - mask indicating valid inputs
         sample_weight: Optional sample weights for each element
 
-=======
-
-
-def mask_focal_loss(pred_logits, targets, gamma=2.0, object_valid_mask=None, input_pad_mask=None, sample_weight=None):
-    """
-    Compute the focal loss for binary classification.
-
-    Args:
-        pred_logits: [batch_size, num_objects] - predicted logits for binary classification
-        targets: [batch_size, num_objects] - ground truth class labels
-        gamma: Focusing parameter for the focal loss
-        object_valid_mask: [batch_size, num_objects] - mask indicating valid target objects
-        input_pad_mask: [batch_size, num_inputs] - mask indicating valid inputs
-        sample_weight: Optional sample weights for each element
-
->>>>>>> bd9dba12
     Returns:
         loss: Scalar tensor representing the focal loss
     """
@@ -247,7 +227,6 @@
         sample_weight = sample_weight[object_valid_mask] if sample_weight is not None else None
 
     loss = F.binary_cross_entropy_with_logits(pred_logits, targets, weight=sample_weight, reduction="none")
-<<<<<<< HEAD
 
     # Apply input padding mask
     if input_pad_mask is not None:
@@ -271,31 +250,6 @@
         input_pad_mask: [batch_size, num_inputs] - mask indicating valid inputs
         sample_weight: Optional sample weights for each element. Recommended to use focal instead.
 
-=======
-
-    # Apply input padding mask
-    if input_pad_mask is not None:
-        loss = loss * input_pad_mask.unsqueeze(1)
-
-    # normalise by valid elements such that each mask contributes equally
-    if input_pad_mask is not None:
-        valid_counts = input_pad_mask.sum(-1, keepdim=True)
-        loss = loss.sum(-1) / valid_counts
-        return loss.mean()
-    return loss.mean(-1).mean()
-
-
-def mask_bce_cost(pred_logits, targets, input_pad_mask=None, sample_weight=None):
-    """
-    Compute binary cross-entropy costs for binary masks.
-
-    Args:
-        pred_logits: [batch_size, num_objects, num_inputs] - predicted logits for binary masks
-        targets: [batch_size, num_objects, num_inputs] - ground truth binary masks
-        input_pad_mask: [batch_size, num_inputs] - mask indicating valid inputs
-        sample_weight: Optional sample weights for each element. Recommended to use focal instead.
-
->>>>>>> bd9dba12
     Returns:
         cost: [batch_size, num_objects, num_objects] - binary cross-entropy cost
     """
@@ -312,7 +266,6 @@
     # Context manager necessary to overwrite global autocast to ensure float32 cost is returned
     with torch.autocast(device_type="cuda", enabled=False):
         cost = torch.einsum("bnc,bmc->bnm", pos, targets) + torch.einsum("bnc,bmc->bnm", neg, (1 - targets))
-<<<<<<< HEAD
 
     return cost
 
@@ -332,17 +285,6 @@
     return (-true[:, None, :] * torch.log(pred_logits[:, :, None] + eps)).mean(-1)
 
 
-# def kl_div_cost(pred_logits, true, eps=1e-8):
-#     with torch.autocast(device_type="cuda", enabled=False):
-#         log_pred = torch.log(pred_logits + eps)
-#         cost = -torch.einsum("bql,btl->bqt", log_pred, true)
-#     return cost
-=======
-
-    return cost
->>>>>>> bd9dba12
-
-
 def regr_mse_loss(pred, targets):
     return torch.nn.functional.mse_loss(pred, targets, reduction="none")
 
@@ -366,10 +308,7 @@
     "mask_dice": mask_dice_cost,
     "mask_focal": mask_focal_cost,
     "mask_iou": mask_iou_cost,
-<<<<<<< HEAD
     "kl_div": kl_div_cost,
-=======
->>>>>>> bd9dba12
 }
 
 loss_fns = {
@@ -378,8 +317,5 @@
     "mask_bce": mask_bce_loss,
     "mask_dice": mask_dice_loss,
     "mask_focal": mask_focal_loss,
-<<<<<<< HEAD
     "kl_div": kl_div_loss,
-=======
->>>>>>> bd9dba12
 }
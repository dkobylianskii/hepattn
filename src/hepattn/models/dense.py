--- conflicted
+++ resolved
@@ -53,12 +53,6 @@
         self.input_size = input_size
         self.output_size = output_size
         gate = isinstance(activation, SwiGLU)
-<<<<<<< HEAD
-
-        self.activation = activation
-        self.final_activation = final_activation
-=======
->>>>>>> 6ed677c2
 
         layers = []
         if norm_input:
